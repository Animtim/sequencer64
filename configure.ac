--- conflicted
+++ resolved
@@ -6,11 +6,7 @@
 dnl \library       Sequencer64
 dnl \author        Chris Ahlstrom
 dnl \date          2015-09-11
-<<<<<<< HEAD
-dnl \update        2017-10-01
-=======
-dnl \update        2017-09-05
->>>>>>> 1d4a83ed
+dnl \update        2017-11-07
 dnl \version       $Revision$
 dnl \license       $XPC_SUITE_GPL_LICENSE$
 dnl
@@ -29,14 +25,8 @@
 dnl ---------------------------------------------------------------------------
 
 AC_PREREQ(2.60)
-<<<<<<< HEAD
-AC_REVISION($Revision: 0.93$)dnl
+AC_REVISION($Revision: 0.94$)dnl
 AC_INIT(Sequencer64, [0.94.0], [ahlstromcj@gmail.com])
-=======
-AC_REVISION($Revision: 0.93$)
-AC_CONFIG_MACRO_DIRS([m4])
-AC_INIT(Sequencer64, [0.93.5], [ahlstromcj@gmail.com])
->>>>>>> 1d4a83ed
 AC_CONFIG_AUX_DIR([aux-files])
 
 dnl See AC_CONFIG_SRCDIR
@@ -158,11 +148,7 @@
 AC_DEFINE(CLIENT_NAME, ["seq64"], "The name to display as client/port")
 AC_SUBST(CLIENT_NAME)
 
-<<<<<<< HEAD
 VERSION="0.94.0"
-=======
-VERSION="0.93.5"
->>>>>>> 1d4a83ed
 AC_DEFINE_UNQUOTED(VERSION, "$VERSION")
 AC_SUBST(VERSION)
 
@@ -204,13 +190,8 @@
 SEQ64_API_MAJOR="0"
 AC_SUBST([SEQ64_API_MAJOR])
 
-<<<<<<< HEAD
-SEQUENCER64_API_MINOR="94"
-AC_SUBST([SEQUENCER64_API_MINOR])
-=======
-SEQ64_API_MINOR="93"
+SEQ64_API_MINOR="94"
 AC_SUBST([SEQ64_API_MINOR])
->>>>>>> 1d4a83ed
 
 SEQ64_API_PATCH="0"
 AC_SUBST([SEQ64_API_PATCH])
@@ -767,13 +748,8 @@
 
 AH_TOP(
 
-<<<<<<< HEAD
-#define VERSION_DATE_SHORT "2017-10-01"
+#define VERSION_DATE_SHORT "2017-11-07"
 #define VERSION "0.94.0"
-=======
-#define VERSION_DATE_SHORT "2017-11-05"
-#define VERSION "0.93.5"
->>>>>>> 1d4a83ed
 
 )
 
@@ -858,13 +834,8 @@
 dnl
 dnl 2017-09-14:  Replaced c++11 with c++14 to support glibmm-2.24 update.
 
-<<<<<<< HEAD
 CFLAGS="$CFLAGS $COMMONFLAGS"
 CXXFLAGS="$CFLAGS -std=c++14 -Wno-variadic-macros -Wno-deprecated-declarations"
-=======
-CFLAGS="$CFLAGS $COMMONFLAGS $VERBCFLAGS"
-CXXFLAGS="$CFLAGS -std=c++11 -Wno-variadic-macros -Wno-deprecated-declarations"
->>>>>>> 1d4a83ed
 
 AM_CONDITIONAL(GNU_WIN, test x$gnuwin = xyes)
 
