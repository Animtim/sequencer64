/* include/config.h.in.  Generated from configure.ac by autoheader.  */

<<<<<<< HEAD
#define VERSION_DATE_SHORT "2018-09-12"
#define VERSION "0.96.0"
=======
#define VERSION_DATE_SHORT "2018-09-14"
#define VERSION "0.95.4"
>>>>>>> d92d40ce



/* Indicates if ALSA MIDI support is enabled */
#undef ALSAMIDI_SUPPORT

/* Names this version of application */
#undef APP_NAME

/* "The name to display as client/port" */
#undef CLIENT_NAME

/* Configuration file name */
#undef CONFIG_NAME

/* Define COVFLAGS=-fprofile-arcs -ftest-coverage if coverage support is
   wanted. */
#undef COVFLAGS

/* Define DBGFLAGS=-ggdb -O0 -DDEBUG -fno-inline if debug support is wanted.
   */
#undef DBGFLAGS

/* Define to enable the event editor */
#undef ENABLE_EVENT_EDITOR

/* Define to 1 if you have the <ctype.h> header file. */
#undef HAVE_CTYPE_H

/* Define to 1 if you have the <dlfcn.h> header file. */
#undef HAVE_DLFCN_H

/* Define to 1 if you have the <errno.h> header file. */
#undef HAVE_ERRNO_H

/* Define to 1 if you have the <fcntl.h> header file. */
#undef HAVE_FCNTL_H

/* Define to 1 if you have the <getopt.h> header file. */
#undef HAVE_GETOPT_H

/* Define to 1 if you have the <inttypes.h> header file. */
#undef HAVE_INTTYPES_H

/* Define to 1 if you have the `asound' library (-lasound). */
#undef HAVE_LIBASOUND

/* Define to 1 if you have the `gtkmm-2.4' library (-lgtkmm-2.4). */
#undef HAVE_LIBGTKMM_2_4

/* Define to 1 if you have the `sigc-2.0' library (-lsigc-2.0). */
#undef HAVE_LIBSIGC_2_0

/* Define to 1 if you have the <limits.h> header file. */
#undef HAVE_LIMITS_H

/* Define to 1 if you have the <memory.h> header file. */
#undef HAVE_MEMORY_H

/* Define if you have POSIX threads libraries and header files. */
#undef HAVE_PTHREAD

/* Have PTHREAD_PRIO_INHERIT. */
#undef HAVE_PTHREAD_PRIO_INHERIT

/* Define to 1 if you have the <stdarg.h> header file. */
#undef HAVE_STDARG_H

/* Define to 1 if you have the <stddef.h> header file. */
#undef HAVE_STDDEF_H

/* Define to 1 if you have the <stdint.h> header file. */
#undef HAVE_STDINT_H

/* Define to 1 if you have the <stdio.h> header file. */
#undef HAVE_STDIO_H

/* Define to 1 if you have the <stdlib.h> header file. */
#undef HAVE_STDLIB_H

/* Define to 1 if you have the <strings.h> header file. */
#undef HAVE_STRINGS_H

/* Define to 1 if you have the <string.h> header file. */
#undef HAVE_STRING_H

/* Define to 1 if you have the <syslog.h> header file. */
#undef HAVE_SYSLOG_H

/* Define to 1 if you have the <sys/stat.h> header file. */
#undef HAVE_SYS_STAT_H

/* Define to 1 if you have the <sys/sysctl.h> header file. */
#undef HAVE_SYS_SYSCTL_H

/* Define to 1 if you have the <sys/time.h> header file. */
#undef HAVE_SYS_TIME_H

/* Define to 1 if you have the <sys/types.h> header file. */
#undef HAVE_SYS_TYPES_H

/* Define to 1 if you have the <time.h> header file. */
#undef HAVE_TIME_H

/* Define to 1 if you have the <unistd.h> header file. */
#undef HAVE_UNISTD_H

/* Define to enable highlighting empty sequences */
#undef HIGHLIGHT_EMPTY_SEQS

/* Define to enable JACK session */
#undef JACK_SESSION

/* Define to enable JACK driver */
#undef JACK_SUPPORT

/* Define to enable main pattern scrollbars */
#undef JE_PATTERN_PANEL_SCROLLBARS

/* Define to enable LASH */
#undef LASH_SUPPORT

/* Define to the sub-directory where libtool stores uninstalled libraries. */
#undef LT_OBJDIR

/* Define to enable multiple main windows */
#undef MULTI_MAINWID

/* Name of package */
#undef PACKAGE

/* Define to the address where bug reports for this package should be sent. */
#undef PACKAGE_BUGREPORT

/* Define to the full name of this package. */
#undef PACKAGE_NAME

/* Define to the full name and version of this package. */
#undef PACKAGE_STRING

/* Define to the one symbol short name of this package. */
#undef PACKAGE_TARNAME

/* Define to the home page for this package. */
#undef PACKAGE_URL

/* Define to the version of this package. */
#undef PACKAGE_VERSION

/* Define to enable pausing and pause button */
#undef PAUSE_SUPPORT

/* Indicates if PortMidi support is enabled */
#undef PORTMIDI_SUPPORT

/* Define PROFLAGS=-pg (gprof) or -p (prof) if profile support is wanted. */
#undef PROFLAGS

/* Define to necessary symbol if this constant uses a non-standard name on
   your system. */
#undef PTHREAD_CREATE_JOINABLE

/* Indicates that rtmidi is enabled */
#undef RTMIDI_SUPPORT

/* Define to enable statistics gathering */
#undef STATISTICS_SUPPORT

/* Define to enable the chord generator */
#undef STAZED_CHORD_GENERATOR

/* Define to enable Seq32 LFO window support */
#undef STAZED_LFO_SUPPORT

/* Define to 1 if you have the ANSI C header files. */
#undef STDC_HEADERS

/* Version number of package */
#undef VERSION

/* Indicates limited Windows support */
#undef WINDOWS_SUPPORT

/* Define to 1 if the X Window System is missing or not being used. */
#undef X_DISPLAY_MISSING

/* gnu source */
#undef _GNU_SOURCE

/* Define to empty if `const' does not conform to ANSI C. */
#undef const

#ifdef SEQ64_ALSAMIDI_SUPPORT
#/**/undef/**/ SEQ64_RTMIDI_SUPPORT
#endif

#ifdef SEQ64_PORTMIDI_SUPPORT
#/**/undef/**/ SEQ64_RTMIDI_SUPPORT
#endif

#ifdef SEQ64_WINDOWS_SUPPORT
#/**/undef/**/ SEQ64_RTMIDI_SUPPORT
#endif

<|MERGE_RESOLUTION|>--- conflicted
+++ resolved
@@ -1,12 +1,7 @@
 /* include/config.h.in.  Generated from configure.ac by autoheader.  */
 
-<<<<<<< HEAD
-#define VERSION_DATE_SHORT "2018-09-12"
+#define VERSION_DATE_SHORT "2018-09-14"
 #define VERSION "0.96.0"
-=======
-#define VERSION_DATE_SHORT "2018-09-14"
-#define VERSION "0.95.4"
->>>>>>> d92d40ce
 
 
 
