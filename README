<<<<<<< HEAD
README for Sequencer64 0.9.13 (current branch = "master")
=======
README for Sequencer64 0.9.14 (current branch = "fixups")
>>>>>>> fabefd77
Chris Ahlstrom
2015-09-10 to 2016-06-25 (initial work started in July of 2015)

Sequencer64 (replaces sequencer24) is a reboot of seq24 to refactor it to be
tighter and easier to transition to GTKmm 3, and much more.  It is now
beyond seq24 in functionality and bug fixes; the code is *significantly*
refactored, although the heart of seq24 definitely remains intact.

See the screenshot in the project root for some idea of what has changed
visually.  It is an old friend with some user-interface lipstick and a lot of
internal fixups.  And it still maintains backward-compatibility with seq24,
with the --legacy option.

Major updates:

    -   Version 0.9.14:  Apart from some bug fixes and tweaks, the following
        major features have been added:
        -   Chord generation in the pattern editor, similar to what the 
            seq32 project has, but it can be disabled via the configure step.
        -   The song editor now pages horizontally to follow the progress bar.
    -   Version 0.9.13:
        -   Includes an important bug-fix from user 0rel that caused some
            notes to be missing or messed up in a copy operation in the
            pattern editor.
        -   Adds nearly complete support for moving, paging, and going to
            start and end both horizontally and vertically in the song editor
            and the pattern editor using keystrokes. 
        -   Copied note selections can be moved around using the arrow keys
            and pasted using the Enter key.
        -   Note copy/paste/move pattern-editor operations have been fixed or
            improved, and non-note events are handled better, instead of being
            stripped.
        -   Initial support for growing/stretching selected events via
            ctrl-left-arrow and ctrl-right-arrow.  Also, the Enter key
            finishes and then cancels a number of operations: paste, grow,
            move, and selection.
    -   Version 0.9.12 fixes a bug in the drawing of MIDI note numbers in the
        seqkeys panel.
    -   Sequencer64 loads SMF 0 files and splits the channels into separate
        tracks/sequences.
    -   JACK support has been improved.  Sequencer64 will track JACK tranisport
        properly, and as Master, will provide the proper Bar:Beats:Ticks (BBT)
        to other JACK clients.  We are still investigating JackBBTFrameOffset
        support.
    -   Pause functionality (still tweaking it) has been added to playback
        under ALSA.  Instead of rewinding, the Pause button leaves
        playback where it is, and resumes when playback restarts.  Stop
        still rewinds the sequences.  The Pause feature does not affect JACK
        transport, which already supports pause; we would like to add rewind
        to JACK transport eventually.  Also added is a Pause key (by default,
        the period).  Pause can be disabled at configure time (--disable-pnause).
    -   Long sequences/patterns now auto-scroll horizontally during playback
        to keep up with the progress bar in the sequence/pattern editor.
    -   Highlighting of the current sequence brought up for editing.
    -   Configurable progress bar, font, redraw timeouts, and more.
    -   MIDI Clock support has been fixed.  Sequencer64 will now interact
        well with QJackCtl, Hydrogen, and Klick (command-line metronome).
        See the testing described in contrib/notes/jack-testing.txt.
    -   An event-editing window has been added, for viewing and editing a
        list of events, regardless of event type.  Still in progress; viewing
        is fine, editing basics work.
    -   Two synchronized song-editor windows can now be shown on screen, to
        better arrange songs with a large number of tracks.
    -   Added a more modern-looking, bolder font to the graphical user
        interface, selectable at run-time, in the "user" configuration file.
    -   Added an ALSA --bus option for easier testing against a specific
        hardware/software synthesizer.
    -   Added a --ppqn option to try to play files at the right speed.  Still
        in progress, as the Seq24 PPQN value of 192 affects a lot of code!
        It basically seems to work, but bugs may still lurk.
    -   Added support for using the Mod4/Super/Windows key to keep the
        performance and sequence user-interfaces in editing mode, very helpful
        for certain crappy laptop trackpads.  Extra "paint" key support also
        gets around the limitations of some trackpads.
    -   Shift-left-click on the pattern slot in the pattern editor now
        toggles the playing state of all other patterns.  This works across
        screensets.  Shift-left-click on the pattern name or M in the song
        editor now toggles the mute state of all other tracks.
    -   Added arrow key support to some of the windows and panes.
        -   The "l" and "r" keys initiate arrow movement of the performance
            markers.
        -   If notes are selected in the pattern editor, the arrow keys can
            be used to move the notes in time and in pitch.
        -   If selected notes are copied-and-pasted, the selection box
            that indicates where they will be dropped can now be moved with
            the arrow keys.  Hitting "Enter" will then drop the notes in the
            same wasy that a click does.
        -   In the performance editor, a pattern can be selected with the
            mouse and moved right/left with the arrow keys.
    -   Added support for using special keys to manipulate some of the
        user-interface elements:
        -   The "l" and "r" keys initiate arrow movement of the performance
            markers, with "x" to escape this mode.
        -   Also supplemented the mouse with "p" to start paint/draw mode, and
            "x" to escape it, in the sequence and song editors.
        -   Add "z" and "Z" keys to zoom out and zoom in the pattern and song
            piano rolls.  "0" restores the default zoom.
    -   Tweaked the colors of some user-interface elements to make it
        easier to see them when combined.  For example, the background
        sequence is now colored, and the scale bars are now light grey.
        Progress bars can be set to red, if not running in legacy mode.
        Selected events now appear as orange in the data panel.
    -   The "rc" configuration file has been upgraded to support a couple
        more options, including the enabling/disabling of LASH session
        support.
    -   The "user" configuration file is now written, as well as being read.
        It contains more extensive run-time configuration for
        the user-interface.  The following items have been added so far,
        though not all are internally implemented:
        -   [user-interface-setting]
            -   Style of the main-window grid is now modifiable.
            -   Main window rows
            -   Main window columns
            -   Main window border thickness
            -   Main window spacing
            -   Maximum sets
            -   Control height
            -   Allowing two performance editors onscreen
            -   The page settings of scrollbar to increase the amount of
                scrolling from the too-short defaults.
        -   [user-midi-settings]
            -   Global PPQN value
            -   Global beats per bar
            -   Global beats per minute
            -   Global beat width
            -   Global MIDI buss override
    -   Fixed a long-standing (back to seq24) bug that caused the main window
        buttons to grab focus, causing the space bar to press the button, as
        well as doing its start function.
    -   Internal (invisible) work:
        -   The code has been broken up into libraries, for better separation
            between GUI support and the files, MIDI, JACK, and LASH support.
        -   A wide range of MIDI files have been tested, to find bugs that
            can crash the application.  A nice increase in robustness.
        -   Centralized dirtiness-handling to the perform module, and
            improving its accuracy and comprehensiveness.
        -   Set Tempo and Time Signature events are now read from
            non-Sequencer64 MIDI files.  They are also saved in the normal
            MIDI format, so other sequencers can get them from Sequencer64
            MIDI files.
        -   The user-interface classes have refactored to derive from
            base classes providing common code.
        -   Sequencer64 now uses std::multimap instead of std::list as an
            event-container.  It works well, and loads MIDI files a lot
            faster, especially when compiled for debugging.  The reason seems
            to be that sorting is a lot faster in the multimap. See the
            SEQ64_USE_EVENT_MAP macro in the libseq64/include/event_list.hpp
            module for selection of the container, and try it for yourself!
        -   Constant variables are slowly being assigned to new members, in
            preparation for support of altering the number of sequences and
            screen sets supported.

The list of minor issues we have found while exploring with Sequencer64 has
gotten fairly long, so we will concentrate on tightening up the application
behavior as much as possible.  This package is currently oriented to
developers.  It is fairly well organized, fairly well documented, and less
mysterious (to us, anyway) than before.  Please see the INSTALL file for a
brief description of installation.

See the ROADMAP file for more information and a kind of TODO list.  Also see
contrib/notes/bugs_to_investigate.  Sequencer64 is well-documented by the
following project, which provides a 100+-page PDF file and its LaTeX source
code:

   https://github.com/ahlstromcj/sequencer64-doc.git

# vim: sw=4 ts=4 wm=4 et ft=sh<|MERGE_RESOLUTION|>--- conflicted
+++ resolved
@@ -1,8 +1,4 @@
-<<<<<<< HEAD
-README for Sequencer64 0.9.13 (current branch = "master")
-=======
-README for Sequencer64 0.9.14 (current branch = "fixups")
->>>>>>> fabefd77
+README for Sequencer64 0.9.14 (current branch = "master")
 Chris Ahlstrom
 2015-09-10 to 2016-06-25 (initial work started in July of 2015)
 
