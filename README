--- conflicted
+++ resolved
@@ -1,10 +1,6 @@
-<<<<<<< HEAD
 README for Sequencer64 0.9.14 (current branch = "master")
-=======
-README for Sequencer64 0.9.15 (current branch = "fixups")
->>>>>>> 3ee7f689
 Chris Ahlstrom
-2015-09-10 to 2016-06-26 (initial work started in July of 2015)
+2015-09-10 to 2016-06-28 (initial work started in July of 2015)
 
 Sequencer64 (replaces sequencer24) is a reboot of seq24 to refactor it to be
 tighter and easier to transition to GTKmm 3, and much more.  It is now
@@ -20,6 +16,8 @@
 
     -   Version 0.9.15:
         -   Added the Stazed song-transpose feature from his Seq32 project.
+        -   Additional sequence menu entries.
+        -   Fixed a bug in muting/unmuting all tracks.
     -   Version 0.9.14:  Apart from some bug fixes and tweaks, the following
         major features have been added:
         -   Chord generation in the pattern editor, similar to what the 
